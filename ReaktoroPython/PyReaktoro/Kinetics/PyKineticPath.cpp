--- conflicted
+++ resolved
@@ -47,15 +47,9 @@
         .def("output", &KineticPath::output)
         .def("plot", &KineticPath::plot)
         .def("plots", &KineticPath::plots)
-<<<<<<< HEAD
-        .def("system", &KineticPath::system)
-        .def("reactions", &KineticPath::reactions)
-        .def("partition", &KineticPath::partition)
-=======
         .def("system", &KineticPath::system, py::return_internal_reference<>())
         .def("reactions", &KineticPath::reactions, py::return_internal_reference<>())
         .def("partition", &KineticPath::partition, py::return_internal_reference<>())
->>>>>>> dc663fed
         ;
 }
 
