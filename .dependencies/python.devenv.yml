{% set python_version = os.environ.get("PY_VER", "3.7") %}

dependencies:
  - numpy
  - pandas
  - matplotlib
  - pip
  - tabulate
  - colorama
<<<<<<< HEAD
  - openpyxl
  - python={{ python_version }}
  - jupyter
  - jupyter_contrib_nbextensions
  - jupyter_nbextensions_configurator
=======
  - setuptools>=49.0
  - python={{ python_version }}
>>>>>>> 93213b2b
<|MERGE_RESOLUTION|>--- conflicted
+++ resolved
@@ -7,13 +7,9 @@
   - pip
   - tabulate
   - colorama
-<<<<<<< HEAD
   - openpyxl
+  - setuptools>=49.0
   - python={{ python_version }}
   - jupyter
   - jupyter_contrib_nbextensions
-  - jupyter_nbextensions_configurator
-=======
-  - setuptools>=49.0
-  - python={{ python_version }}
->>>>>>> 93213b2b
+  - jupyter_nbextensions_configurator