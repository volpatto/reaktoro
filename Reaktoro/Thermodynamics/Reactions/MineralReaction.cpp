--- conflicted
+++ resolved
@@ -455,14 +455,10 @@
         const auto n = properties.composition();
 
         // The number of moles of the mineral
-<<<<<<< HEAD
-        const auto nm = n[imineral];
-=======
-        const double nm = std::max(n[imineral], 1.0e-10); // prevent negative numbers here from the solution of the ODEs
-
-        // The sum function of the mechanism contributions
-        ChemicalScalar f(num_species);
->>>>>>> b6bd27b7
+        auto nm = n[imineral];
+        
+        // Prevent negative mole numbers here for the solution of the ODEs
+        nm.val = std::max(nm.val, 0.0);
 
         // Iterate over all mechanism functions
         f = 0.0;
